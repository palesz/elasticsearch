--- conflicted
+++ resolved
@@ -1023,13 +1023,8 @@
                     new IngestService(
                         clusterService, threadPool, environment, scriptService,
                         new AnalysisModule(environment, Collections.emptyList()).getAnalysisRegistry(),
-<<<<<<< HEAD
                         Collections.emptyList(), client),
-                    transportShardBulkAction, client, actionFilters, indexNameExpressionResolver,
-=======
-                        Collections.emptyList()),
                     client, actionFilters, indexNameExpressionResolver,
->>>>>>> 9c0d6707
                     new AutoCreateIndex(settings, clusterSettings, indexNameExpressionResolver)
                 ));
             final TransportShardBulkAction transportShardBulkAction = new TransportShardBulkAction(settings, transportService,
