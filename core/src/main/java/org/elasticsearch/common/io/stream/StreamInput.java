/*
 * Licensed to Elasticsearch under one or more contributor
 * license agreements. See the NOTICE file distributed with
 * this work for additional information regarding copyright
 * ownership. Elasticsearch licenses this file to you under
 * the Apache License, Version 2.0 (the "License"); you may
 * not use this file except in compliance with the License.
 * You may obtain a copy of the License at
 *
 *    http://www.apache.org/licenses/LICENSE-2.0
 *
 * Unless required by applicable law or agreed to in writing,
 * software distributed under the License is distributed on an
 * "AS IS" BASIS, WITHOUT WARRANTIES OR CONDITIONS OF ANY
 * KIND, either express or implied.  See the License for the
 * specific language governing permissions and limitations
 * under the License.
 */

package org.elasticsearch.common.io.stream;

import org.apache.lucene.index.CorruptIndexException;
import org.apache.lucene.index.IndexFormatTooNewException;
import org.apache.lucene.index.IndexFormatTooOldException;
import org.apache.lucene.store.AlreadyClosedException;
import org.apache.lucene.store.LockObtainFailedException;
import org.apache.lucene.util.BytesRef;
import org.apache.lucene.util.CharsRefBuilder;
import org.elasticsearch.Version;
import org.elasticsearch.common.Nullable;
import org.elasticsearch.common.Strings;
import org.elasticsearch.common.bytes.BytesArray;
import org.elasticsearch.common.bytes.BytesReference;
import org.elasticsearch.common.text.StringAndBytesText;
import org.elasticsearch.common.text.Text;
import org.joda.time.DateTime;
import org.joda.time.DateTimeZone;

import java.io.*;
import java.nio.file.NoSuchFileException;
import java.util.*;

import static org.elasticsearch.ElasticsearchException.readException;
import static org.elasticsearch.ElasticsearchException.readStackTrace;

public abstract class StreamInput extends InputStream {

    private final NamedWriteableRegistry namedWriteableRegistry;

    private Version version = Version.CURRENT;

    protected StreamInput() {
        this.namedWriteableRegistry = new NamedWriteableRegistry();
    }

    protected StreamInput(NamedWriteableRegistry namedWriteableRegistry) {
        this.namedWriteableRegistry = namedWriteableRegistry;
    }

    public Version getVersion() {
        return this.version;
    }

    public void setVersion(Version version) {
        this.version = version;
    }

    /**
     * Reads and returns a single byte.
     */
    public abstract byte readByte() throws IOException;

    /**
     * Reads a specified number of bytes into an array at the specified offset.
     *
     * @param b      the array to read bytes into
     * @param offset the offset in the array to start storing bytes
     * @param len    the number of bytes to read
     */
    public abstract void readBytes(byte[] b, int offset, int len) throws IOException;

    /**
     * Reads a bytes reference from this stream, might hold an actual reference to the underlying
     * bytes of the stream.
     */
    public BytesReference readBytesReference() throws IOException {
        int length = readVInt();
        return readBytesReference(length);
    }

    /**
     * Reads a bytes reference from this stream, might hold an actual reference to the underlying
     * bytes of the stream.
     */
    public BytesReference readBytesReference(int length) throws IOException {
        if (length == 0) {
            return BytesArray.EMPTY;
        }
        byte[] bytes = new byte[length];
        readBytes(bytes, 0, length);
        return new BytesArray(bytes, 0, length);
    }

    public BytesRef readBytesRef() throws IOException {
        int length = readVInt();
        return readBytesRef(length);
    }

    public BytesRef readBytesRef(int length) throws IOException {
        if (length == 0) {
            return new BytesRef();
        }
        byte[] bytes = new byte[length];
        readBytes(bytes, 0, length);
        return new BytesRef(bytes, 0, length);
    }

    public void readFully(byte[] b) throws IOException {
        readBytes(b, 0, b.length);
    }

    public short readShort() throws IOException {
        return (short) (((readByte() & 0xFF) << 8) | (readByte() & 0xFF));
    }

    /**
     * Reads four bytes and returns an int.
     */
    public int readInt() throws IOException {
        return ((readByte() & 0xFF) << 24) | ((readByte() & 0xFF) << 16)
                | ((readByte() & 0xFF) << 8) | (readByte() & 0xFF);
    }

    /**
     * Reads an int stored in variable-length format.  Reads between one and
     * five bytes.  Smaller values take fewer bytes.  Negative numbers
     * will always use all 5 bytes and are therefore better serialized
     * using {@link #readInt}
     */
    public int readVInt() throws IOException {
        byte b = readByte();
        int i = b & 0x7F;
        if ((b & 0x80) == 0) {
            return i;
        }
        b = readByte();
        i |= (b & 0x7F) << 7;
        if ((b & 0x80) == 0) {
            return i;
        }
        b = readByte();
        i |= (b & 0x7F) << 14;
        if ((b & 0x80) == 0) {
            return i;
        }
        b = readByte();
        i |= (b & 0x7F) << 21;
        if ((b & 0x80) == 0) {
            return i;
        }
        b = readByte();
        assert (b & 0x80) == 0;
        return i | ((b & 0x7F) << 28);
    }

    /**
     * Reads eight bytes and returns a long.
     */
    public long readLong() throws IOException {
        return (((long) readInt()) << 32) | (readInt() & 0xFFFFFFFFL);
    }

    /**
     * Reads a long stored in variable-length format.  Reads between one and
     * nine bytes.  Smaller values take fewer bytes.  Negative numbers are not
     * supported.
     */
    public long readVLong() throws IOException {
        byte b = readByte();
        long i = b & 0x7FL;
        if ((b & 0x80) == 0) {
            return i;
        }
        b = readByte();
        i |= (b & 0x7FL) << 7;
        if ((b & 0x80) == 0) {
            return i;
        }
        b = readByte();
        i |= (b & 0x7FL) << 14;
        if ((b & 0x80) == 0) {
            return i;
        }
        b = readByte();
        i |= (b & 0x7FL) << 21;
        if ((b & 0x80) == 0) {
            return i;
        }
        b = readByte();
        i |= (b & 0x7FL) << 28;
        if ((b & 0x80) == 0) {
            return i;
        }
        b = readByte();
        i |= (b & 0x7FL) << 35;
        if ((b & 0x80) == 0) {
            return i;
        }
        b = readByte();
        i |= (b & 0x7FL) << 42;
        if ((b & 0x80) == 0) {
            return i;
        }
        b = readByte();
        i |= (b & 0x7FL) << 49;
        if ((b & 0x80) == 0) {
            return i;
        }
        b = readByte();
        assert (b & 0x80) == 0;
        return i | ((b & 0x7FL) << 56);
    }

    @Nullable
    public Text readOptionalText() throws IOException {
        int length = readInt();
        if (length == -1) {
            return null;
        }
        return new StringAndBytesText(readBytesReference(length));
    }

    public Text readText() throws IOException {
        // use StringAndBytes so we can cache the string if its ever converted to it
        int length = readInt();
        return new StringAndBytesText(readBytesReference(length));
    }

    @Nullable
    public String readOptionalString() throws IOException {
        if (readBoolean()) {
            return readString();
        }
        return null;
    }

    @Nullable
    public Integer readOptionalVInt() throws IOException {
        if (readBoolean()) {
            return readVInt();
        }
        return null;
    }

    private final CharsRefBuilder spare = new CharsRefBuilder();

    public String readString() throws IOException {
        final int charCount = readVInt();
        spare.clear();
        spare.grow(charCount);
        int c;
        while (spare.length() < charCount) {
            c = readByte() & 0xff;
            switch (c >> 4) {
                case 0:
                case 1:
                case 2:
                case 3:
                case 4:
                case 5:
                case 6:
                case 7:
                    spare.append((char) c);
                    break;
                case 12:
                case 13:
                    spare.append((char) ((c & 0x1F) << 6 | readByte() & 0x3F));
                    break;
                case 14:
                    spare.append((char) ((c & 0x0F) << 12 | (readByte() & 0x3F) << 6 | (readByte() & 0x3F) << 0));
                    break;
            }
        }
        return spare.toString();
    }


    public final float readFloat() throws IOException {
        return Float.intBitsToFloat(readInt());
    }

    public final double readDouble() throws IOException {
        return Double.longBitsToDouble(readLong());
    }

    /**
     * Reads a boolean.
     */
    public final boolean readBoolean() throws IOException {
        return readByte() != 0;
    }

    @Nullable
    public final Boolean readOptionalBoolean() throws IOException {
        byte val = readByte();
        if (val == 2) {
            return null;
        }
        if (val == 1) {
            return true;
        }
        return false;
    }

    /**
     * Resets the stream.
     */
    @Override
    public abstract void reset() throws IOException;

    /**
     * Closes the stream to further operations.
     */
    @Override
    public abstract void close() throws IOException;

//    // IS
//
//    @Override public int read() throws IOException {
//        return readByte();
//    }
//
//    // Here, we assume that we always can read the full byte array
//
//    @Override public int read(byte[] b, int off, int len) throws IOException {
//        readBytes(b, off, len);
//        return len;
//    }

    public String[] readStringArray() throws IOException {
        int size = readVInt();
        if (size == 0) {
            return Strings.EMPTY_ARRAY;
        }
        String[] ret = new String[size];
        for (int i = 0; i < size; i++) {
            ret[i] = readString();
        }
        return ret;
    }

    @Nullable
    @SuppressWarnings("unchecked")
    public Map<String, Object> readMap() throws IOException {
        return (Map<String, Object>) readGenericValue();
    }

    @SuppressWarnings({"unchecked"})
    @Nullable
    public Object readGenericValue() throws IOException {
        byte type = readByte();
        switch (type) {
            case -1:
                return null;
            case 0:
                return readString();
            case 1:
                return readInt();
            case 2:
                return readLong();
            case 3:
                return readFloat();
            case 4:
                return readDouble();
            case 5:
                return readBoolean();
            case 6:
                int bytesSize = readVInt();
                byte[] value = new byte[bytesSize];
                readBytes(value, 0, bytesSize);
                return value;
            case 7:
                int size = readVInt();
                List list = new ArrayList(size);
                for (int i = 0; i < size; i++) {
                    list.add(readGenericValue());
                }
                return list;
            case 8:
                int size8 = readVInt();
                Object[] list8 = new Object[size8];
                for (int i = 0; i < size8; i++) {
                    list8[i] = readGenericValue();
                }
                return list8;
            case 9:
                int size9 = readVInt();
                Map map9 = new LinkedHashMap(size9);
                for (int i = 0; i < size9; i++) {
                    map9.put(readString(), readGenericValue());
                }
                return map9;
            case 10:
                int size10 = readVInt();
                Map map10 = new HashMap(size10);
                for (int i = 0; i < size10; i++) {
                    map10.put(readString(), readGenericValue());
                }
                return map10;
            case 11:
                return readByte();
            case 12:
                return new Date(readLong());
            case 13:
                final String timeZoneId = readString();
                return new DateTime(readLong(), DateTimeZone.forID(timeZoneId));
            case 14:
                return readBytesReference();
            case 15:
                return readText();
            case 16:
                return readShort();
            case 17:
                return readIntArray();
            case 18:
                return readLongArray();
            case 19:
                return readFloatArray();
            case 20:
                return readDoubleArray();
            case 21:
                return readBytesRef();
            default:
                throw new IOException("Can't read unknown type [" + type + "]");
        }
    }

    public int[] readIntArray() throws IOException {
        int length = readVInt();
        int[] values = new int[length];
        for (int i = 0; i < length; i++) {
            values[i] = readInt();
        }
        return values;
    }

    public long[] readLongArray() throws IOException {
        int length = readVInt();
        long[] values = new long[length];
        for (int i = 0; i < length; i++) {
            values[i] = readLong();
        }
        return values;
    }

    public float[] readFloatArray() throws IOException {
        int length = readVInt();
        float[] values = new float[length];
        for (int i = 0; i < length; i++) {
            values[i] = readFloat();
        }
        return values;
    }

    public double[] readDoubleArray() throws IOException {
        int length = readVInt();
        double[] values = new double[length];
        for (int i = 0; i < length; i++) {
            values[i] = readDouble();
        }
        return values;
    }

    public byte[] readByteArray() throws IOException {
        int length = readVInt();
        byte[] values = new byte[length];
        for (int i = 0; i < length; i++) {
            values[i] = readByte();
        }
        return values;
    }

    /**
     * Serializes a potential null value.
     */
    public <T extends Streamable> T readOptionalStreamable(T streamable) throws IOException {
        if (readBoolean()) {
            streamable.readFrom(this);
            return streamable;
        } else {
            return null;
        }
    }

    public <T extends Throwable> T readThrowable() throws IOException {
        if (readBoolean()) {
            int key = readVInt();
            switch (key) {
                case 0:
                    final String name = readString();
                    return (T) readException(this, name);
                case 1:
                    String msg1 = readOptionalString();
                    String resource1 = readOptionalString();
                    return (T) readStackTrace(new CorruptIndexException(msg1, resource1, readThrowable()), this);
                case 2:
                    String resource2 = readOptionalString();
                    int version2 = readInt();
                    int minVersion2 = readInt();
                    int maxVersion2 = readInt();
                    return (T) readStackTrace(new IndexFormatTooNewException(resource2, version2, minVersion2, maxVersion2), this);
                case 3:
                    String resource3 = readOptionalString();
                    if (readBoolean()) {
                        int version3 = readInt();
                        int minVersion3 = readInt();
                        int maxVersion3 = readInt();
                        return (T) readStackTrace(new IndexFormatTooOldException(resource3, version3, minVersion3, maxVersion3), this);
                    } else {
                        String version3 = readOptionalString();
                        return (T) readStackTrace(new IndexFormatTooOldException(resource3, version3), this);
                    }
                case 4:
                    return (T) readStackTrace(new NullPointerException(readOptionalString()), this);
                case 5:
                    return (T) readStackTrace(new NumberFormatException(readOptionalString()), this);
                case 6:
                    return (T) readStackTrace(new IllegalArgumentException(readOptionalString(), readThrowable()), this);
                case 7:
                    return (T) readStackTrace(new AlreadyClosedException(readOptionalString(), readThrowable()), this);
                case 8:
                    return (T) readStackTrace(new EOFException(readOptionalString()), this);
                case 9:
                    return (T) readStackTrace(new SecurityException(readOptionalString(), readThrowable()), this);
                case 10:
                    return (T) readStackTrace(new StringIndexOutOfBoundsException(readOptionalString()), this);
                case 11:
                    return (T) readStackTrace(new ArrayIndexOutOfBoundsException(readOptionalString()), this);
                case 12:
                    return (T) readStackTrace(new AssertionError(readOptionalString(), readThrowable()), this);
                case 13:
                    return (T) readStackTrace(new FileNotFoundException(readOptionalString()), this);
                case 14:
                    final String file = readOptionalString();
                    final String other = readOptionalString();
                    final String reason = readOptionalString();
                    readOptionalString(); // skip the msg - it's composed from file, other and reason
                    return (T) readStackTrace(new NoSuchFileException(file, other, reason), this);
                case 15:
                    return (T) readStackTrace(new OutOfMemoryError(readOptionalString()), this);
                case 16:
                    return (T) readStackTrace(new IllegalStateException(readOptionalString(), readThrowable()), this);
                case 17:
                    return (T) readStackTrace(new LockObtainFailedException(readOptionalString(), readThrowable()), this);
                default:
                    assert false : "no such exception for id: " + key;
            }
        }
        return null;
    }

    /**
     * Reads a {@link NamedWriteable} from the current stream, by first reading its name and then looking for
     * the corresponding entry in the registry by name, so that the proper object can be read and returned.
<<<<<<< HEAD
     */
    public <C> C readNamedWriteable() throws IOException {
        String name = readString();
        NamedWriteable<C> namedWriteable = namedWriteableRegistry.getPrototype(name);
        return namedWriteable.readFrom(this);
    }

    /**
     * Reads a list of {@link NamedWriteable} from the current stream, by first reading its size and then
     * reading the individual objects using {@link #readNamedWriteable()}.
     */
    public <C> List<C> readNamedWriteableList() throws IOException {
        List<C> list = new ArrayList<>();
        int size = readInt();
        for (int i = 0; i < size; i++) {
            C obj = readNamedWriteable();
            list.add(obj);
        }
        return list;
=======
     * Default implementation throws {@link UnsupportedOperationException} as StreamInput doesn't hold a registry.
     * Use {@link FilterInputStream} instead which wraps a stream and supports a {@link NamedWriteableRegistry} too.
     */
    <C> C readNamedWriteable(@SuppressWarnings("unused") Class<C> categoryClass) throws IOException {
        throw new UnsupportedOperationException();
>>>>>>> 6f13171d
    }

    public static StreamInput wrap(BytesReference reference) {
        if (reference.hasArray() == false) {
            reference = reference.toBytesArray();
        }
        return wrap(reference.array(), reference.arrayOffset(), reference.length());
    }

    public static StreamInput wrap(byte[] bytes) {
        return wrap(bytes, 0, bytes.length);
    }

    public static StreamInput wrap(byte[] bytes, int offset, int length) {
        return new InputStreamStreamInput(new ByteArrayInputStream(bytes, offset, length));
    }
}<|MERGE_RESOLUTION|>--- conflicted
+++ resolved
@@ -33,6 +33,7 @@
 import org.elasticsearch.common.bytes.BytesReference;
 import org.elasticsearch.common.text.StringAndBytesText;
 import org.elasticsearch.common.text.Text;
+import org.elasticsearch.index.query.QueryBuilder;
 import org.joda.time.DateTime;
 import org.joda.time.DateTimeZone;
 
@@ -562,33 +563,18 @@
     /**
      * Reads a {@link NamedWriteable} from the current stream, by first reading its name and then looking for
      * the corresponding entry in the registry by name, so that the proper object can be read and returned.
-<<<<<<< HEAD
-     */
-    public <C> C readNamedWriteable() throws IOException {
-        String name = readString();
-        NamedWriteable<C> namedWriteable = namedWriteableRegistry.getPrototype(name);
-        return namedWriteable.readFrom(this);
-    }
-
-    /**
-     * Reads a list of {@link NamedWriteable} from the current stream, by first reading its size and then
-     * reading the individual objects using {@link #readNamedWriteable()}.
-     */
-    public <C> List<C> readNamedWriteableList() throws IOException {
-        List<C> list = new ArrayList<>();
-        int size = readInt();
-        for (int i = 0; i < size; i++) {
-            C obj = readNamedWriteable();
-            list.add(obj);
-        }
-        return list;
-=======
      * Default implementation throws {@link UnsupportedOperationException} as StreamInput doesn't hold a registry.
      * Use {@link FilterInputStream} instead which wraps a stream and supports a {@link NamedWriteableRegistry} too.
      */
     <C> C readNamedWriteable(@SuppressWarnings("unused") Class<C> categoryClass) throws IOException {
         throw new UnsupportedOperationException();
->>>>>>> 6f13171d
+    }
+
+    /**
+     * Reads a {@link QueryBuilder} from the current stream
+     */
+    public QueryBuilder readQuery() throws IOException {
+        return readNamedWriteable(QueryBuilder.class);
     }
 
     public static StreamInput wrap(BytesReference reference) {
