--- conflicted
+++ resolved
@@ -16,6 +16,7 @@
  * specific language governing permissions and limitations
  * under the License.
  */
+
 package org.elasticsearch.index.replication;
 
 import org.apache.logging.log4j.Logger;
@@ -26,11 +27,6 @@
 import org.elasticsearch.indices.recovery.PeerRecoveryTargetService;
 import org.elasticsearch.indices.recovery.RecoveryState;
 import org.elasticsearch.indices.recovery.RecoveryTarget;
-<<<<<<< HEAD
-import org.elasticsearch.indices.recovery.RecoveryTargetHandler;
-import org.elasticsearch.indices.recovery.RecoveryTargetService;
-=======
->>>>>>> 85402d52
 
 import java.io.IOException;
 import java.util.EnumSet;
@@ -122,4 +118,5 @@
             return super.finalizeRecovery();
         }
     }
+
 }