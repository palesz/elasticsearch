--- conflicted
+++ resolved
@@ -62,12 +62,7 @@
     public abstract double value(double key);
 
     @Override
-<<<<<<< HEAD
-    public AbstractInternalPercentiles doReduce(ReduceContext reduceContext) {
-        List<InternalAggregation> aggregations = reduceContext.aggregations();
-=======
-    public AbstractInternalPercentiles reduce(List<InternalAggregation> aggregations, ReduceContext reduceContext) {
->>>>>>> fcc09f62
+    public AbstractInternalPercentiles doReduce(List<InternalAggregation> aggregations, ReduceContext reduceContext) {
         TDigestState merged = null;
         for (InternalAggregation aggregation : aggregations) {
             final AbstractInternalPercentiles percentiles = (AbstractInternalPercentiles) aggregation;
